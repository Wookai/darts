import logging
import unittest
import math

import numpy as np
import pandas as pd

from ..timeseries import TimeSeries


class TimeSeriesTestCase(unittest.TestCase):

    times = pd.date_range('20130101', '20130110')
    pd_series1 = pd.Series(range(10), index=times)
    pd_series2 = pd.Series(range(5, 15), index=times)
    pd_series3 = pd.Series(range(15, 25), index=times)
    series1: TimeSeries = TimeSeries.from_series(pd_series1)
    series2: TimeSeries = TimeSeries.from_series(pd_series2)
    series3: TimeSeries = TimeSeries.from_series(pd_series2)

    @classmethod
    def setUpClass(cls):
        logging.disable(logging.CRITICAL)

    def test_creation(self):
        with self.assertRaises(ValueError):
            # Index is dateTimeIndex
            TimeSeries.from_series(pd.Series(range(10), range(10)))
        series_test = TimeSeries.from_series(self.pd_series1)
        self.assertTrue(series_test.pd_series().equals(self.pd_series1))

    def test_alt_creation(self):
        with self.assertRaises(ValueError):
            # Series cannot be lower than three without passing frequency as argument to constructor
            index = pd.date_range('20130101', '20130102')
            TimeSeries.from_times_and_values(index, self.pd_series1.values[:2])
        with self.assertRaises(ValueError):
            # all arrays must have same length
            TimeSeries.from_times_and_values(self.pd_series1.index,
                                             self.pd_series1.values[:-1])

        # test if reordering is correct
        rand_perm = np.random.permutation(range(1, 11))
        index = pd.to_datetime(['201301{:02d}'.format(i) for i in rand_perm])
        series_test = TimeSeries.from_times_and_values(index,
                                                       self.pd_series1.values[rand_perm - 1])

        self.assertTrue(series_test.start_time() == pd.to_datetime('20130101'))
        self.assertTrue(series_test.end_time() == pd.to_datetime('20130110'))
        self.assertTrue(series_test.pd_series().equals(self.pd_series1))
        self.assertTrue(series_test.freq() == self.series1.freq())

    # TODO test over to_dataframe when multiple features choice is decided

    def test_eq(self):
        seriesA: TimeSeries = TimeSeries.from_series(self.pd_series1)
        self.assertTrue(self.series1 == seriesA)
        self.assertFalse(self.series1 != seriesA)

        # with different dates
        seriesC = TimeSeries.from_series(pd.Series(range(10), index=pd.date_range('20130102', '20130111')))
        self.assertFalse(self.series1 == seriesC)

    def test_dates(self):
        self.assertEqual(self.series1.start_time(), pd.Timestamp('20130101'))
        self.assertEqual(self.series1.end_time(), pd.Timestamp('20130110'))
        self.assertEqual(self.series1.duration(), pd.Timedelta(days=9))

    def test_slice(self):
        # base case
        seriesA = self.series1.slice(pd.Timestamp('20130104'), pd.Timestamp('20130107'))
        self.assertEqual(seriesA.start_time(), pd.Timestamp('20130104'))
        self.assertEqual(seriesA.end_time(), pd.Timestamp('20130107'))

        # time stamp not in series
        seriesB = self.series1.slice(pd.Timestamp('20130104 12:00:00'), pd.Timestamp('20130107'))
        self.assertEqual(seriesB.start_time(), pd.Timestamp('20130105'))
        self.assertEqual(seriesB.end_time(), pd.Timestamp('20130107'))

        # end timestamp after series
        seriesC = self.series1.slice(pd.Timestamp('20130108'), pd.Timestamp('20130201'))
        self.assertEqual(seriesC.start_time(), pd.Timestamp('20130108'))
        self.assertEqual(seriesC.end_time(), pd.Timestamp('20130110'))

        # n points, base case
        seriesD = self.series1.slice_n_points_after(pd.Timestamp('20130102'), n=3)
        self.assertEqual(seriesD.start_time(), pd.Timestamp('20130102'))
        self.assertTrue(len(seriesD.values()) == 3)
        self.assertEqual(seriesD.end_time(), pd.Timestamp('20130104'))

        seriesE = self.series1.slice_n_points_after(pd.Timestamp('20130107 12:00:10'), n=10)
        self.assertEqual(seriesE.start_time(), pd.Timestamp('20130108'))
        self.assertEqual(seriesE.end_time(), pd.Timestamp('20130110'))

        seriesF = self.series1.slice_n_points_before(pd.Timestamp('20130105'), n=3)
        self.assertEqual(seriesF.end_time(), pd.Timestamp('20130105'))
        self.assertTrue(len(seriesF.values()) == 3)
        self.assertEqual(seriesF.start_time(), pd.Timestamp('20130103'))

        seriesG = self.series1.slice_n_points_before(pd.Timestamp('20130107 12:00:10'), n=10)
        self.assertEqual(seriesG.start_time(), pd.Timestamp('20130101'))
        self.assertEqual(seriesG.end_time(), pd.Timestamp('20130107'))

    def test_split(self):
        seriesA, seriesB = self.series1.split_after(pd.Timestamp('20130104'))
        self.assertEqual(seriesA.end_time(), pd.Timestamp('20130104'))
        self.assertEqual(seriesB.start_time(), pd.Timestamp('20130105'))

        seriesC, seriesD = self.series1.split_before(pd.Timestamp('20130104'))
        self.assertEqual(seriesC.end_time(), pd.Timestamp('20130103'))
        self.assertEqual(seriesD.start_time(), pd.Timestamp('20130104'))

        self.assertEqual(self.series1.freq_str(), seriesA.freq_str())
        self.assertEqual(self.series1.freq_str(), seriesC.freq_str())

    def test_drop(self):
        seriesA = self.series1.drop_after(pd.Timestamp('20130105'))
        self.assertEqual(seriesA.end_time(), pd.Timestamp('20130105') - self.series1.freq())
        self.assertTrue(np.all(seriesA.time_index() < pd.Timestamp('20130105')))

        seriesB = self.series1.drop_before(pd.Timestamp('20130105'))
        self.assertEqual(seriesB.start_time(), pd.Timestamp('20130105') + self.series1.freq())
        self.assertTrue(np.all(seriesB.time_index() > pd.Timestamp('20130105')))

        self.assertEqual(self.series1.freq_str(), seriesA.freq_str())
        self.assertEqual(self.series1.freq_str(), seriesB.freq_str())

    def test_intersect(self):
        seriesA = TimeSeries.from_series(pd.Series(range(2, 8), index=pd.date_range('20130102', '20130107')))

        seriesB = self.series1.slice_intersect(seriesA)
        self.assertEqual(seriesB.start_time(), pd.Timestamp('20130102'))
        self.assertEqual(seriesB.end_time(), pd.Timestamp('20130107'))

        # Outside of range
        seriesD = self.series1.slice_intersect(TimeSeries.from_series(pd.Series(range(6, 13),
                                                                      index=pd.date_range('20130106', '20130112'))))
        self.assertEqual(seriesD.start_time(), pd.Timestamp('20130106'))
        self.assertEqual(seriesD.end_time(), pd.Timestamp('20130110'))

        # Small intersect
        seriesE = self.series1.slice_intersect(TimeSeries(pd.Series(range(9, 13),
                                                                    index=pd.date_range('20130109', '20130112'))))
        self.assertEqual(len(seriesE), 2)

        # No intersect
        with self.assertRaises(ValueError):
<<<<<<< HEAD
            self.series1.slice_intersect(TimeSeries.from_series(pd.Series(range(6, 13),
                                                                index=pd.date_range('20130116', '20130122'))))
        with self.assertRaises(ValueError):
            self.series1.slice_intersect(TimeSeries.from_series(pd.Series(range(9, 13),
                                                                index=pd.date_range('20130109', '20130112'))))
=======
            self.series1.slice_intersect(TimeSeries(pd.Series(range(6, 13),
                                                    index=pd.date_range('20130116', '20130122'))))
>>>>>>> 13338396

    def test_rescale(self):
        with self.assertRaises(ValueError):
            self.series1.rescale_with_value(1)

        seriesA = self.series3.rescale_with_value(0)
        self.assertTrue(np.all(seriesA.values() == 0))

        seriesB = self.series3.rescale_with_value(-5)
        self.assertTrue(self.series3 * -1. == seriesB)

        seriesC = self.series3.rescale_with_value(1)
        self.assertTrue(self.series3 * 0.2 == seriesC)

        seriesD = self.series3.rescale_with_value(1e+20)  # TODO: test will fail if value > 1e24 due to num imprecision
        self.assertTrue(self.series3 * 0.2e+20 == seriesD)

    def test_shift(self):
        seriesA = self.series1.shift(0)
        self.assertTrue(seriesA == self.series1)

        seriesB = self.series1.shift(1)
        self.assertTrue(seriesB.time_index().equals(
                        self.series1.time_index()[1:].append(
                            pd.DatetimeIndex([self.series1.time_index()[-1] + self.series1.freq()])
                        )))

        seriesC = self.series1.shift(-1)
        self.assertTrue(seriesC.time_index().equals(
            pd.DatetimeIndex([self.series1.time_index()[0] - self.series1.freq()]).append(
                self.series1.time_index()[:-1])))

        with self.assertRaises(OverflowError):
            self.series1.shift(1e+6)

        seriesM = TimeSeries.from_times_and_values(pd.date_range('20130101', '20130601', freq='m'), range(5))
        with self.assertRaises(OverflowError):
            seriesM.shift(1e+4)

        seriesD = TimeSeries.from_times_and_values(pd.date_range('20130101', '20130101'), range(1),
                                                   freq='D')
        seriesE = seriesD.shift(1)
        self.assertEqual(seriesE.time_index()[0], pd.Timestamp('20130102'))

    def test_append(self):
        # reconstruct series
        seriesA, seriesB = self.series1.split_after(pd.Timestamp('20130106'))
        self.assertEqual(seriesA.append(seriesB), self.series1)
        self.assertEqual(seriesA.append(seriesB).freq(), self.series1.freq())

        # Creating a gap is not allowed
        seriesC = self.series1.drop_before(pd.Timestamp('20130107'))
        with self.assertRaises(ValueError):
            seriesA.append(seriesC)

        # Changing frequence is not allowed
        seriesM = TimeSeries.from_times_and_values(pd.date_range('20130107', '20130507', freq='30D'), range(5))
        with self.assertRaises(ValueError):
            seriesA.append(seriesM)

    def test_append_values(self):
        # reconstruct series
        seriesA, seriesB = self.series1.split_after(pd.Timestamp('20130106'))
        self.assertEqual(seriesA.append_values(seriesB.values(), seriesB.time_index()), self.series1)
        self.assertEqual(seriesA.append_values(seriesB.values()), self.series1)

        # add only few element
        self.assertEqual(self.series1.drop_after(pd.Timestamp('20130110')).append_values([9]), self.series1)
        self.assertEqual(seriesA.append_values([]), seriesA)

        # randomize order
        rd_order = np.random.permutation(range(len(seriesB.values())))
        self.assertEqual(seriesA.append_values(seriesB.values()[rd_order], seriesB.time_index()[rd_order]),
                         self.series1)

        # add non consecutive index
        with self.assertRaises(ValueError):
            self.assertEqual(seriesA.append_values(seriesB.values(), seriesB.time_index() + seriesB.freq()),
                             self.series1)

        # add existing indices
        with self.assertRaises(ValueError):
            self.assertEqual(seriesA.append_values(seriesB.values(), seriesB.time_index() - 3 * seriesB.freq()),
                             self.series1)

        # other frequency
        with self.assertRaises(ValueError):
            self.assertEqual(seriesA.append_values(seriesB.values(), pd.date_range('20130107', '20130113', freq='2d')),
                             self.series1)

    def test_update(self):
        seriesA: TimeSeries = TimeSeries.from_times_and_values(self.times, [0, 1, 1, 3, 4, 5, 6, 2, 8, 0])
        seriesB: TimeSeries = TimeSeries.from_times_and_values(self.times, range(10))

        # change nothing
        seriesC = self.series1.copy()
        with self.assertRaises(ValueError):
            seriesA.update(self.times)
        seriesC = seriesC.update(self.times, range(10))
        self.assertEqual(seriesC, self.series1)

        # different len
        with self.assertRaises(ValueError):
            seriesA.update(self.times, [])
        with self.assertRaises(ValueError):
            seriesA.update(self.times, np.arange(3))
        with self.assertRaises(ValueError):
            seriesA.update(self.times, np.arange(4))

        # change outside
        seriesC = seriesA.copy()
        with self.assertRaises(ValueError):
            seriesC.update(self.times + 100 * seriesC.freq(), range(10))
        seriesC = seriesC.update(self.times.append(pd.date_range('20140101', '20140110')),
                                 list(range(10)) + [0] * 10)
        self.assertEqual(seriesC, self.series1)

        # change random
        seriesC = seriesA.copy()
        seriesC = seriesC.update(pd.DatetimeIndex(['20130108', '20130110', '20130103']), [7, 9, 2])
        self.assertEqual(seriesC, self.series1)

        # change one of each series
        seriesD = seriesB.copy()
        seriesD = seriesD.update(self.times, seriesA.pd_series().values)
        seriesA = seriesA.update(pd.DatetimeIndex(['20130103', '20130108', '20130110']), [2, 7, 9])
        self.assertEqual(seriesA, self.series1)
        seriesB = seriesB.update(self.times[::2], range(5))
        self.assertNotEqual(seriesB, self.series2)

        # use nan
        new_series = np.empty(10)
        new_series[:] = np.nan
        new_series[[2, 7, 9]] = [2, 7, 9]
        seriesD = seriesD.update(self.times, new_series)
        self.assertEqual(seriesD, self.series1)

    def test_ops(self):
        seriesA = TimeSeries.from_series(pd.Series([2 for _ in range(10)], index=self.pd_series1.index))
        targetAdd = TimeSeries.from_series(pd.Series(range(2, 12), index=self.pd_series1.index))
        targetSub = TimeSeries.from_series(pd.Series(range(-2, 8), index=self.pd_series1.index))
        targetMul = TimeSeries.from_series(pd.Series(range(0, 20, 2), index=self.pd_series1.index))
        targetDiv = TimeSeries.from_series(pd.Series([i / 2 for i in range(10)], index=self.pd_series1.index))
        targetPow = TimeSeries.from_series(pd.Series([float(i ** 2) for i in range(10)], index=self.pd_series1.index))

        self.assertEqual(self.series1 + seriesA, targetAdd)
        self.assertEqual(self.series1 + 2, targetAdd)
        self.assertEqual(2 + self.series1, targetAdd)
        self.assertEqual(self.series1 - seriesA, targetSub)
        self.assertEqual(self.series1 - 2, targetSub)
        self.assertEqual(self.series1 * seriesA, targetMul)
        self.assertEqual(self.series1 * 2, targetMul)
        self.assertEqual(2 * self.series1, targetMul)
        self.assertEqual(self.series1 / seriesA, targetDiv)
        self.assertEqual(self.series1 / 2, targetDiv)
        self.assertEqual(self.series1 ** 2, targetPow)

        with self.assertRaises(ZeroDivisionError):
            # Cannot divide by a TimeSeries with a value 0.
            self.series1 / self.series1

        with self.assertRaises(ZeroDivisionError):
            # Cannot divide by 0.
            self.series1 / 0

    def test_getitem(self):
        seriesA: TimeSeries = self.series1.drop_after(pd.Timestamp("20130105"))
        self.assertEqual(self.series1[pd.date_range('20130101', ' 20130104')], seriesA)
        self.assertEqual(self.series1[:4], seriesA)
        self.assertTrue(self.series1[pd.Timestamp('20130101')].equals(self.series1.pd_dataframe()[:1]))
        self.assertEqual(self.series1[pd.Timestamp('20130101'):pd.Timestamp('20130105')], seriesA)

        with self.assertRaises(IndexError):
            self.series1[pd.date_range('19990101', '19990201')]

        with self.assertRaises(KeyError):
            self.series1['19990101']

        with self.assertRaises(IndexError):
            self.series1[::-1]

    def test_fill_missing_dates(self):
        with self.assertRaises(ValueError):
            # Series cannot have date holes without automatic filling
            range_ = pd.date_range('20130101', '20130104').append(pd.date_range('20130106', '20130110'))
            TimeSeries.from_series(pd.Series(range(9), index=range_), fill_missing_dates=False)

        with self.assertRaises(ValueError):
            # Main series should have explicit frequency in case of date holes
            range_ = pd.date_range('20130101', '20130104').append(pd.date_range('20130106', '20130110', freq='2D'))
            TimeSeries.from_series(pd.Series(range(7), index=range_))

        range_ = pd.date_range('20130101', '20130104').append(pd.date_range('20130106', '20130110'))
        series_test = TimeSeries.from_series(pd.Series(range(9), index=range_))
        self.assertEqual(series_test.freq_str(), 'D')

        range_ = pd.date_range('20130101', '20130104', freq='2D') \
            .append(pd.date_range('20130107', '20130111', freq='2D'))
        series_test = TimeSeries.from_series(pd.Series(range(5), index=range_))
        self.assertEqual(series_test.freq_str(), '2D')
        self.assertEqual(series_test.start_time(), range_[0])
        self.assertEqual(series_test.end_time(), range_[-1])
        self.assertTrue(math.isnan(series_test.pd_series().get('20130105')))

    def test_resample_timeseries(self):
        times = pd.date_range('20130101', '20130110')
        pd_series = pd.Series(range(10), index=times)
        timeseries = TimeSeries.from_series(pd_series)

        resampled_timeseries = timeseries.resample('H')
        self.assertEqual(resampled_timeseries.freq_str(), 'H')
        self.assertEqual(resampled_timeseries.pd_series().at[pd.Timestamp('20130101020000')], 0)
        self.assertEqual(resampled_timeseries.pd_series().at[pd.Timestamp('20130102020000')], 1)
        self.assertEqual(resampled_timeseries.pd_series().at[pd.Timestamp('20130109090000')], 8)

        resampled_timeseries = timeseries.resample('2D')
        self.assertEqual(resampled_timeseries.freq_str(), '2D')
        self.assertEqual(resampled_timeseries.pd_series().at[pd.Timestamp('20130101')], 0)
        with self.assertRaises(KeyError):
            resampled_timeseries.pd_series().at[pd.Timestamp('20130102')]

        self.assertEqual(resampled_timeseries.pd_series().at[pd.Timestamp('20130109')], 8)

    def test_short_series_creation(self):
        # test missing freq argument error
        with self.assertRaises(ValueError):
            TimeSeries.from_times_and_values(pd.date_range('20130101', '20130102'), range(2))
        # test empty pandas series error
        with self.assertRaises(ValueError):
            TimeSeries(pd.Series(), freq='D')
        # test frequency mismatch error
        with self.assertRaises(ValueError):
            TimeSeries.from_times_and_values(pd.date_range('20130101', '20130105'), range(5), freq='M')
        # test successful instantiation of TimeSeries with length 2
        TimeSeries.from_times_and_values(pd.date_range('20130101', '20130102'), range(2), freq='D')

    def test_short_series_slice(self):
        seriesA, seriesB = self.series1.split_after(pd.Timestamp('20130108'))
        self.assertEqual(len(seriesA), 8)
        self.assertEqual(len(seriesB), 2)
        seriesA, seriesB = self.series1.split_after(pd.Timestamp('20130109'))
        self.assertEqual(len(seriesA), 9)
        self.assertEqual(len(seriesB), 1)
        self.assertEqual(seriesB.time_index()[0], self.series1.time_index()[-1])
        seriesA, seriesB = self.series1.split_before(pd.Timestamp('20130103'))
        self.assertEqual(len(seriesA), 2)
        self.assertEqual(len(seriesB), 8)
        seriesA, seriesB = self.series1.split_before(pd.Timestamp('20130102'))
        self.assertEqual(len(seriesA), 1)
        self.assertEqual(len(seriesB), 9)
        self.assertEqual(seriesA.time_index()[-1], self.series1.time_index()[0])
        seriesC = self.series1.slice(pd.Timestamp('20130105'), pd.Timestamp('20130105'))
        self.assertEqual(len(seriesC), 1)<|MERGE_RESOLUTION|>--- conflicted
+++ resolved
@@ -139,22 +139,15 @@
         self.assertEqual(seriesD.end_time(), pd.Timestamp('20130110'))
 
         # Small intersect
-        seriesE = self.series1.slice_intersect(TimeSeries(pd.Series(range(9, 13),
-                                                                    index=pd.date_range('20130109', '20130112'))))
+        seriesE = self.series1.slice_intersect(TimeSeries.from_series(
+            pd.Series(range(9, 13), index=pd.date_range('20130109', '20130112')))
+        )
         self.assertEqual(len(seriesE), 2)
 
         # No intersect
         with self.assertRaises(ValueError):
-<<<<<<< HEAD
-            self.series1.slice_intersect(TimeSeries.from_series(pd.Series(range(6, 13),
-                                                                index=pd.date_range('20130116', '20130122'))))
-        with self.assertRaises(ValueError):
-            self.series1.slice_intersect(TimeSeries.from_series(pd.Series(range(9, 13),
-                                                                index=pd.date_range('20130109', '20130112'))))
-=======
             self.series1.slice_intersect(TimeSeries(pd.Series(range(6, 13),
                                                     index=pd.date_range('20130116', '20130122'))))
->>>>>>> 13338396
 
     def test_rescale(self):
         with self.assertRaises(ValueError):
