--- conflicted
+++ resolved
@@ -351,7 +351,6 @@
         # iterate through predicting output and consuming it again until enough predictions are created
         test_out = []
         self.model.eval()
-<<<<<<< HEAD
         if (use_full_output_length):
             num_iterations = math.ceil(n / self.output_length)
             for i in range(num_iterations):
@@ -372,16 +371,7 @@
                 test_out.append(out.cpu().detach().numpy()[0, self.first_prediction_index])
 
         test_out = np.stack(test_out)
-        return self._build_forecast_series(test_out.squeeze())
-=======
-        for i in range(n):
-            out = self.model(pred_in)
-            pred_in = pred_in.roll(-1, 1)
-            pred_in[:, -1, :] = out[:, self.first_prediction_index]
-            test_out.append(out.cpu().detach().numpy()[0, self.first_prediction_index])
-        test_out = np.stack(test_out)
-        return self._build_forecast_series(test_out.squeeze(1))
->>>>>>> 58b688a2
+        return self._build_forecast_series(test_out.reshape(n, -1))
 
     @property
     def first_prediction_index(self) -> int:
